--- conflicted
+++ resolved
@@ -15,13 +15,9 @@
 	"time"
 )
 
-<<<<<<< HEAD
+
 type PostDb struct {
 	Db *bun.DB
-=======
-type PostDB struct {
-	DB *pg.DB
->>>>>>> 496d4bae
 }
 
 // InitDb creates postgresql db instance.
@@ -29,7 +25,7 @@
 	if cfg == nil {
 		return nil, errors.New("nil configuration")
 	}
-<<<<<<< HEAD
+
 	pgConn := pgdriver.NewConnector(
 		pgdriver.WithAddr(fmt.Sprintf("%v:%v", cfg.Host, cfg.Port)),
 		pgdriver.WithDatabase(cfg.Db),
@@ -49,41 +45,12 @@
 	}
 
 	return &PostDb{Db: db}, nil
-=======
-
-	// Connect db.
-	db := pg.Connect(&pg.Options{
-		Addr:        fmt.Sprintf("%v:%v", cfg.Host, cfg.Port),
-		Database:    cfg.DB,
-		User:        cfg.User,
-		Password:    cfg.Password,
-		DialTimeout: time.Duration(cfg.Timeout) * time.Second,
-	})
-	// Ping.
-	if err := db.Ping(context.Background()); err != nil {
-		return nil, err
-	}
-	// Initialize models.
-	if err := model.InitModel(db); err != nil {
-		return nil, err
-	}
-
-	return &PostDB{
-		DB: db,
-	}, nil
->>>>>>> 496d4bae
 }
 
 // GetTransactionRef returns block hash, round and index of the transaction.
 func (db *PostDB) GetTransactionRef(txHash string) (*model.TransactionRef, error) {
 	tx := new(model.TransactionRef)
-<<<<<<< HEAD
 	err := db.Db.NewSelect().Model(tx).Where("eth_tx_hash = ? ", txHash).Scan(context.Background())
-=======
-	err := db.DB.Model(tx).
-		Where("eth_tx_hash=?", txHash).
-		Select()
->>>>>>> 496d4bae
 	if err != nil {
 		return nil, err
 	}
@@ -94,13 +61,8 @@
 // GetTransaction queries ethereum transaction by hash.
 func (db *PostDB) GetTransaction(hash string) (*model.Transaction, error) {
 	tx := new(model.Transaction)
-<<<<<<< HEAD
+
 	err := db.Db.NewSelect().Model(tx).Where("hash = ?", hash).Scan(context.Background())
-=======
-	err := db.DB.Model(tx).
-		Where("hash=?", hash).
-		Select()
->>>>>>> 496d4bae
 	if err != nil {
 		return nil, err
 	}
@@ -118,7 +80,6 @@
 }
 
 // upsert updates record when PK conflicts, otherwise inserts.
-<<<<<<< HEAD
 func (db *PostDb) upsert(value interface{}) error {
 	// PKs are required for ON CONFLICT DO UPDATE
 	typ := reflect.TypeOf(value)
@@ -126,33 +87,6 @@
 	pks := make([]string, len(table.PKs))
 	for i, f := range table.PKs {
 		pks[i] = f.Name
-=======
-func (db *PostDB) upsert(value interface{}) (err error) {
-	switch values := value.(type) {
-	case []interface{}:
-		for v := range values {
-			err = db.upsertSingle(v)
-		}
-	case interface{}:
-		err = db.upsertSingle(value)
-	}
-
-	return
-}
-
-// upsertSingle updates record when PK conflicts, otherwise inserts.
-// value must be a non-array interface.
-func (db *PostDB) upsertSingle(value interface{}) error {
-	query := db.DB.Model(value).WherePK()
-	exist, err := query.Exists()
-	if err != nil {
-		return err
-	}
-	if exist {
-		_, err = query.Update()
-	} else {
-		_, err = query.Insert()
->>>>>>> 496d4bae
 	}
 
 	_, err := db.Db.NewInsert().Model(value).
@@ -178,7 +112,6 @@
 }
 
 // Update updates record.
-<<<<<<< HEAD
 func (db *PostDb) Update(value interface{}) error {
 	_, err := db.Db.NewUpdate().Model(value).WherePK().Exec(context.Background())
 	return err
@@ -198,30 +131,13 @@
 // Delete deletes all records with round less than the given round.
 func (db *PostDb) Delete(table interface{}, round uint64) error {
 	_, err := db.Db.NewDelete().Model(table).Where("round < ?", round).Exec(context.Background())
-=======
-func (db *PostDB) Update(value interface{}) error {
-	return db.upsert(value)
-}
-
-// Delete deletes all records with round less than the given round.
-func (db *PostDB) Delete(table interface{}, round uint64) error {
-	_, err := db.DB.Model(table).Where("round<?", round).Delete()
->>>>>>> 496d4bae
 	return err
 }
 
 // GetBlockRound returns block round by block hash.
-<<<<<<< HEAD
 func (db *PostDb) GetBlockRound(hash string) (uint64, error) {
 	block := new(model.BlockRef)
 	err := db.Db.NewSelect().Model(block).Where("hash = ?", hash).Scan(context.Background())
-=======
-func (db *PostDB) GetBlockRound(hash string) (uint64, error) {
-	block := new(model.Block)
-	err := db.DB.Model(block).
-		Where("hash=?", hash).
-		Select()
->>>>>>> 496d4bae
 	if err != nil {
 		return 0, err
 	}
@@ -230,17 +146,9 @@
 }
 
 // GetBlockHash returns block hash by block round.
-<<<<<<< HEAD
 func (db *PostDb) GetBlockHash(round uint64) (string, error) {
 	block := new(model.BlockRef)
 	err := db.Db.NewSelect().Model(block).Where("round = ?", round).Scan(context.Background())
-=======
-func (db *PostDB) GetBlockHash(round uint64) (string, error) {
-	blk := new(model.Block)
-	err := db.DB.Model(blk).
-		Where("round=?", round).
-		Select()
->>>>>>> 496d4bae
 	if err != nil {
 		return "", err
 	}
@@ -249,15 +157,9 @@
 }
 
 // GetLatestBlockHash returns for the block hash of the latest round.
-<<<<<<< HEAD
 func (db *PostDb) GetLatestBlockHash() (string, error) {
 	block := new(model.BlockRef)
 	err := db.Db.NewSelect().Model(block).Order("round DESC").Limit(1).Scan(context.Background())
-=======
-func (db *PostDB) GetLatestBlockHash() (string, error) {
-	blk := new(model.Block)
-	err := db.DB.Model(blk).Order("round DESC").Limit(1).Select()
->>>>>>> 496d4bae
 	if err != nil {
 		return "", err
 	}
@@ -268,13 +170,7 @@
 // GetContinuesIndexedRound returns latest continues indexed block round.
 func (db *PostDB) GetContinuesIndexedRound() (uint64, error) {
 	indexedRound := new(model.IndexedRoundWithTip)
-<<<<<<< HEAD
 	err := db.Db.NewSelect().Model(indexedRound).Where("tip = ?", model.Continues).Scan(context.Background())
-=======
-	err := db.DB.Model(indexedRound).
-		Where("tip=?", model.Continues).
-		Select()
->>>>>>> 496d4bae
 	if err != nil {
 		return 0, err
 	}
@@ -285,13 +181,7 @@
 // GetLastRetainedRound returns the minimum round not pruned.
 func (db *PostDB) GetLastRetainedRound() (uint64, error) {
 	retainedRound := new(model.IndexedRoundWithTip)
-<<<<<<< HEAD
 	err := db.Db.NewSelect().Model(retainedRound).Where("tip = ?", model.LastRetained).Scan(context.Background())
-=======
-	err := db.DB.Model(retainedRound).
-		Where("tip=?", model.LastRetained).
-		Select()
->>>>>>> 496d4bae
 	if err != nil {
 		return 0, err
 	}
@@ -300,15 +190,9 @@
 }
 
 // GetLatestBlockNumber returns the latest block number.
-<<<<<<< HEAD
 func (db *PostDb) GetLatestBlockNumber() (uint64, error) {
 	block := new(model.Block)
 	err := db.Db.NewSelect().Model(block).Order("round DESC").Limit(1).Scan(context.Background())
-=======
-func (db *PostDB) GetLatestBlockNumber() (uint64, error) {
-	blk := new(model.Block)
-	err := db.DB.Model(blk).Order("round DESC").Limit(1).Select()
->>>>>>> 496d4bae
 	if err != nil {
 		return 0, err
 	}
@@ -319,11 +203,7 @@
 // GetBlockByHash returns the block for the given hash.
 func (db *PostDB) GetBlockByHash(blockHash string) (*model.Block, error) {
 	blk := new(model.Block)
-<<<<<<< HEAD
 	err := db.Db.NewSelect().Model(blk).Where("hash = ?", blockHash).Scan(context.Background())
-=======
-	err := db.DB.Model(blk).Where("hash=?", blockHash).Select()
->>>>>>> 496d4bae
 	if err != nil {
 		return nil, err
 	}
@@ -332,15 +212,9 @@
 }
 
 // GetBlockByNumber returns the block for the given round.
-<<<<<<< HEAD
 func (db *PostDb) GetBlockByNumber(round uint64) (*model.Block, error) {
 	block := new(model.Block)
 	err := db.Db.NewSelect().Model(block).Where("round = ?", round).Scan(context.Background())
-=======
-func (db *PostDB) GetBlockByNumber(round uint64) (*model.Block, error) {
-	blk := new(model.Block)
-	err := db.DB.Model(blk).Where("round=?", round).Select()
->>>>>>> 496d4bae
 	if err != nil {
 		return nil, err
 	}
@@ -349,15 +223,9 @@
 }
 
 // GetBlockTransactionCountByNumber returns the count of transactions in block by block number.
-<<<<<<< HEAD
 func (db *PostDb) GetBlockTransactionCountByNumber(round uint64) (int, error) {
 	block := new(model.Block)
 	err := db.Db.NewSelect().Model(block).Where("round = ?", round).Scan(context.Background())
-=======
-func (db *PostDB) GetBlockTransactionCountByNumber(round uint64) (int, error) {
-	blk := new(model.Block)
-	err := db.DB.Model(blk).Where("round=?", round).Select()
->>>>>>> 496d4bae
 	if err != nil {
 		return 0, err
 	}
@@ -366,15 +234,9 @@
 }
 
 // GetBlockTransactionCountByHash returns the count of transactions in block by block hash.
-<<<<<<< HEAD
 func (db *PostDb) GetBlockTransactionCountByHash(blockHash string) (int, error) {
 	block := new(model.Block)
 	err := db.Db.NewSelect().Model(block).Where("hash = ?", blockHash).Scan(context.Background())
-=======
-func (db *PostDB) GetBlockTransactionCountByHash(blockHash string) (int, error) {
-	blk := new(model.Block)
-	err := db.DB.Model(blk).Where("hash=?", blockHash).Select()
->>>>>>> 496d4bae
 	if err != nil {
 		return 0, err
 	}
@@ -383,15 +245,9 @@
 }
 
 // GetBlockTransaction returns transaction by bock hash and transaction index.
-<<<<<<< HEAD
 func (db *PostDb) GetBlockTransaction(blockHash string, txIndex int) (*model.Transaction, error) {
 	block := new(model.Block)
 	err := db.Db.NewSelect().Model(block).Where("hash = ?", blockHash).Scan(context.Background())
-=======
-func (db *PostDB) GetBlockTransaction(blockHash string, txIndex int) (*model.Transaction, error) {
-	blk := new(model.Block)
-	err := db.DB.Model(blk).Where("hash=?", blockHash).Select()
->>>>>>> 496d4bae
 	if err != nil {
 		return nil, err
 	}
@@ -408,12 +264,8 @@
 // GetTransactionReceipt returns receipt by transaction hash.
 func (db *PostDB) GetTransactionReceipt(txHash string) (*model.Receipt, error) {
 	receipt := new(model.Receipt)
-<<<<<<< HEAD
 	err := db.Db.NewSelect().Model(receipt).Where("transaction_hash = ?", txHash).Scan(context.Background())
 	if err != nil {
-=======
-	if err := db.DB.Model(receipt).Where("transaction_hash=?", txHash).Select(); err != nil {
->>>>>>> 496d4bae
 		return nil, err
 	}
 
@@ -423,14 +275,9 @@
 // GetLogs return the logs by block hash and round.
 func (db *PostDB) GetLogs(blockHash string, startRound, endRound uint64) ([]*model.Log, error) {
 	logs := []*model.Log{}
-<<<<<<< HEAD
 	err := db.Db.NewSelect().Model(&logs).
 		Where("block_hash = ? AND (round BETWEEN ? AND ?)", blockHash, startRound, endRound).
 		Scan(context.Background())
-=======
-	err := db.DB.Model(&logs).
-		Where("block_hash=? AND (round BETWEEN ? AND ?)", blockHash, startRound, endRound).Select()
->>>>>>> 496d4bae
 	if err != nil {
 		return nil, err
 	}
