package psql

import (
	"context"
	"database/sql"
	"errors"
	"fmt"
	"reflect"
	"runtime"
	"strings"
	"time"

	"github.com/starfishlabs/oasis-evm-web3-gateway/conf"
	"github.com/starfishlabs/oasis-evm-web3-gateway/model"
	"github.com/starfishlabs/oasis-evm-web3-gateway/storage"

	"github.com/uptrace/bun"
	"github.com/uptrace/bun/dialect/pgdialect"
	"github.com/uptrace/bun/driver/pgdriver"
)

type PostDB struct {
	DB bun.IDB
}

// InitDB creates postgresql db instance.
func InitDB(cfg *conf.DatabaseConfig) (*PostDB, error) {
	if cfg == nil {
		return nil, errors.New("nil configuration")
	}

	pgConn := pgdriver.NewConnector(
		pgdriver.WithAddr(fmt.Sprintf("%v:%v", cfg.Host, cfg.Port)),
		pgdriver.WithDatabase(cfg.DB),
		pgdriver.WithUser(cfg.User),
		pgdriver.WithPassword(cfg.Password),
		pgdriver.WithTLSConfig(nil),
		pgdriver.WithDialTimeout(time.Duration(cfg.DialTimeout)*time.Second),
		pgdriver.WithReadTimeout(time.Duration(cfg.ReadTimeout)*time.Second),
		pgdriver.WithWriteTimeout(time.Duration(cfg.WriteTimeout)*time.Second))

	// open
	sqlDB := sql.OpenDB(pgConn)
	maxOpenConns := 4 * runtime.GOMAXPROCS(0)
	sqlDB.SetMaxOpenConns(maxOpenConns)
	sqlDB.SetMaxIdleConns(maxOpenConns)

	// create db
	db := bun.NewDB(sqlDB, pgdialect.New())

	// create tables
	err := model.CreateTables(db)
	if err != nil {
		return nil, err
	}

	return &PostDB{DB: db}, nil
}

// GetTransactionRef returns block hash, round and index of the transaction.
func (db *PostDB) GetTransactionRef(txHash string) (*model.TransactionRef, error) {
	tx := new(model.TransactionRef)
	err := db.DB.NewSelect().Model(tx).Where("eth_tx_hash = ? ", txHash).Scan(context.Background())
	if err != nil {
		return nil, err
	}

	return tx, nil
}

// GetTransaction queries ethereum transaction by hash.
func (db *PostDB) GetTransaction(hash string) (*model.Transaction, error) {
	tx := new(model.Transaction)
	err := db.DB.NewSelect().Model(tx).Where("hash = ?", hash).Scan(context.Background())
	if err != nil {
		return nil, err
	}

	return tx, nil
}

// upsert updates record when PK conflicts, otherwise inserts.
func (db *PostDB) upsertSingle(value interface{}) error {
	typ := reflect.TypeOf(value)
	table := db.DB.Dialect().Tables().Get(typ)
	pks := make([]string, len(table.PKs))
	for i, f := range table.PKs {
		pks[i] = f.Name
	}
	_, err := db.DB.NewInsert().
		Model(value).
		On(fmt.Sprintf("CONFLICT (%v) DO UPDATE", strings.Join(pks, ","))).
		Exec(context.Background())

	return err
}

//  upsert updates record when PK conflicts, otherwise inserts.
func (db *PostDB) upsert(value interface{}) (err error) {
	switch values := value.(type) {
	case []interface{}:
		for v := range values {
			err = db.upsertSingle(v)
		}
	case interface{}:
		err = db.upsertSingle(value)
	}

	return
}

// Store stores data in db.
func (db *PostDB) Upsert(value interface{}) error {
	return db.upsert(value)
}

// Delete deletes all records with round less than the given round.
func (db *PostDB) Delete(table interface{}, round uint64) error {
	_, err := db.DB.NewDelete().Model(table).Where("round < ?", round).Exec(context.Background())
	return err
}

// GetBlockRound returns block round by block hash.
func (db *PostDB) GetBlockRound(hash string) (uint64, error) {
	block := new(model.BlockRef)
	err := db.DB.NewSelect().Model(block).Where("hash = ?", hash).Scan(context.Background())
	if err != nil {
		return 0, err
	}

	return block.Round, nil
}

// GetBlockHash returns block hash by block round.
func (db *PostDB) GetBlockHash(round uint64) (string, error) {
	block := new(model.BlockRef)
	err := db.DB.NewSelect().Model(block).Where("round = ?", round).Scan(context.Background())
	if err != nil {
		return "", err
	}

	return block.Hash, nil
}

// GetLatestBlockHash returns for the block hash of the latest round.
func (db *PostDB) GetLatestBlockHash() (string, error) {
	block := new(model.BlockRef)
	err := db.DB.NewSelect().Model(block).Order("round DESC").Limit(1).Scan(context.Background())
	if err != nil {
		return "", err
	}

	return block.Hash, nil
}

// GetLastIndexedRound returns latest indexed block round.
func (db *PostDB) GetLastIndexedRound() (uint64, error) {
	indexedRound := new(model.IndexedRoundWithTip)
	err := db.DB.NewSelect().Model(indexedRound).Where("tip = ?", model.Continues).Scan(context.Background())
	if err != nil {
<<<<<<< HEAD
=======
		if errors.Is(err, pg.ErrNoRows) {
			return 0, storage.ErrNoRoundsIndexed
		}
>>>>>>> 9f122e29
		return 0, err
	}

	return indexedRound.Round, nil
}

// GetLastRetainedRound returns the minimum round not pruned.
func (db *PostDB) GetLastRetainedRound() (uint64, error) {
	retainedRound := new(model.IndexedRoundWithTip)
	err := db.DB.NewSelect().Model(retainedRound).Where("tip = ?", model.LastRetained).Scan(context.Background())
	if err != nil {
		return 0, err
	}

	return retainedRound.Round, nil
}

// GetLatestBlockNumber returns the latest block number.
func (db *PostDB) GetLatestBlockNumber() (uint64, error) {
	block := new(model.Block)
	err := db.DB.NewSelect().Model(block).Order("round DESC").Limit(1).Scan(context.Background())
	if err != nil {
		return 0, err
	}

	return block.Round, nil
}

// GetBlockByHash returns the block for the given hash.
func (db *PostDB) GetBlockByHash(blockHash string) (*model.Block, error) {
	blk := new(model.Block)
	err := db.DB.NewSelect().Model(blk).Where("hash = ?", blockHash).Scan(context.Background())
	if err != nil {
		return nil, err
	}

	return blk, nil
}

// GetBlockByNumber returns the block for the given round.
func (db *PostDB) GetBlockByNumber(round uint64) (*model.Block, error) {
	block := new(model.Block)
	err := db.DB.NewSelect().Model(block).Where("round = ?", round).Scan(context.Background())
	if err != nil {
		return nil, err
	}

	return block, nil
}

// GetBlockTransactionCountByNumber returns the count of transactions in block by block number.
func (db *PostDB) GetBlockTransactionCountByNumber(round uint64) (int, error) {
	block := new(model.Block)
	err := db.DB.NewSelect().Model(block).Where("round = ?", round).Scan(context.Background())
	if err != nil {
		return 0, err
	}

	return len(block.Transactions), nil
}

// GetBlockTransactionCountByHash returns the count of transactions in block by block hash.
func (db *PostDB) GetBlockTransactionCountByHash(blockHash string) (int, error) {
	block := new(model.Block)
	err := db.DB.NewSelect().Model(block).Where("hash = ?", blockHash).Scan(context.Background())
	if err != nil {
		return 0, err
	}

	return len(block.Transactions), nil
}

// GetBlockTransaction returns transaction by bock hash and transaction index.
func (db *PostDB) GetBlockTransaction(blockHash string, txIndex int) (*model.Transaction, error) {
	block := new(model.Block)
	err := db.DB.NewSelect().Model(block).Where("hash = ?", blockHash).Scan(context.Background())
	if err != nil {
		return nil, err
	}
	if len(block.Transactions) == 0 {
		return nil, errors.New("the block doesn't have any transactions")
	}
	if len(block.Transactions)-1 < txIndex {
		return nil, errors.New("index out of range")
	}

	return block.Transactions[txIndex], nil
}

// GetTransactionReceipt returns receipt by transaction hash.
func (db *PostDB) GetTransactionReceipt(txHash string) (*model.Receipt, error) {
	receipt := new(model.Receipt)
	err := db.DB.NewSelect().Model(receipt).Where("transaction_hash = ?", txHash).Scan(context.Background())
	if err != nil {
		return nil, err
	}

	return receipt, nil
}

// GetLogs return the logs by block hash and round.
func (db *PostDB) GetLogs(startRound, endRound uint64) ([]*model.Log, error) {
	logs := []*model.Log{}
	err := db.DB.NewSelect().Model(&logs).
		Where("round BETWEEN ? AND ?", startRound, endRound).
		Scan(context.Background())
	if err != nil {
		return nil, err
	}

	return logs, nil
}

func transactionStorage(t *bun.Tx) storage.Storage {
	db := PostDB{t}
	return &db
}

// RunInTransaction runs a function in a transaction. If function
// returns an error transaction is rolled back, otherwise transaction
// is committed.
func (db *PostDB) RunInTransaction(ctx context.Context, fn func(storage.Storage) error) error {
	bdb, ok := db.DB.(*bun.DB)
	if !ok {
		return fmt.Errorf("already in a transaction")
	}
	return bdb.RunInTx(ctx, nil, func(ctx context.Context, tx bun.Tx) error {
		db := transactionStorage(&tx)
		return fn(db)
	})
}<|MERGE_RESOLUTION|>--- conflicted
+++ resolved
@@ -158,12 +158,9 @@
 	indexedRound := new(model.IndexedRoundWithTip)
 	err := db.DB.NewSelect().Model(indexedRound).Where("tip = ?", model.Continues).Scan(context.Background())
 	if err != nil {
-<<<<<<< HEAD
-=======
 		if errors.Is(err, pg.ErrNoRows) {
 			return 0, storage.ErrNoRoundsIndexed
 		}
->>>>>>> 9f122e29
 		return 0, err
 	}
 
